// Copyright 2013 The Chromium Authors. All rights reserved.
// Use of this source code is governed by a BSD-style license that can be
// found in the LICENSE file.

#include "chrome/browser/printing/print_view_manager_base.h"

#include <memory>

#include "base/bind.h"
#include "base/memory/ref_counted_memory.h"
#include "base/memory/ptr_util.h"
#include "base/run_loop.h"
#include "base/strings/utf_string_conversions.h"
#include "base/timer/timer.h"
#include "components/prefs/pref_service.h"
#include "chrome/browser/browser_process.h"
#include "chrome/browser/chrome_notification_types.h"
#include "chrome/browser/printing/print_job.h"
#include "chrome/browser/printing/print_job_manager.h"
#include "chrome/browser/printing/printer_query.h"
#include "chrome/browser/profiles/profile.h"
#include "chrome/browser/ui/simple_message_box.h"
#include "chrome/common/pref_names.h"
#include "chrome/common/print_messages.h"
#include "content/public/browser/browser_thread.h"
#include "content/public/browser/notification_details.h"
#include "content/public/browser/notification_service.h"
#include "content/public/browser/notification_source.h"
#include "content/public/browser/render_frame_host.h"
#include "content/public/browser/render_view_host.h"
#include "content/public/browser/web_contents.h"
#include "printing/pdf_metafile_skia.h"
#include "printing/printed_document.h"
#include "ui/base/l10n/l10n_util.h"

#if defined(ENABLE_FULL_PRINTING)
#include "chrome/browser/printing/print_error_dialog.h"
#endif

using base::TimeDelta;
using content::BrowserThread;

namespace printing {

namespace {

}  // namespace

PrintViewManagerBase::PrintViewManagerBase(content::WebContents* web_contents)
    : content::WebContentsObserver(web_contents),
      number_pages_(0),
      printing_succeeded_(false),
      inside_inner_message_loop_(false),
      cookie_(0),
      queue_(g_browser_process->print_job_manager()->queue()) {
  DCHECK(queue_.get());
#if !defined(OS_MACOSX)
  expecting_first_page_ = true;
#endif  // OS_MACOSX
  printing_enabled_ = true;
}

PrintViewManagerBase::~PrintViewManagerBase() {
  ReleasePrinterQuery();
  DisconnectFromCurrentPrintJob();
}

#if !defined(DISABLE_BASIC_PRINTING)
<<<<<<< HEAD
bool PrintViewManagerBase::PrintNow(bool silent, bool print_background,
                                    const base::string16& device_name) {
  return PrintNowInternal(new PrintMsg_PrintPages(
      routing_id(), silent, print_background, device_name));
=======
bool PrintViewManagerBase::PrintNow(content::RenderFrameHost* rfh,
                                    bool silent, bool print_background) {
  int32_t id = rfh->GetRoutingID();
  return PrintNowInternal(
      rfh,
      base::MakeUnique<PrintMsg_PrintPages>(id, silent, print_background));
>>>>>>> e6fe2a93
}
#endif  // !DISABLE_BASIC_PRINTING

void PrintViewManagerBase::NavigationStopped() {
  // Cancel the current job, wait for the worker to finish.
  TerminatePrintJob(true);
}

void PrintViewManagerBase::RenderProcessGone(base::TerminationStatus status) {
  ReleasePrinterQuery();

  if (!print_job_.get())
    return;

  scoped_refptr<PrintedDocument> document(print_job_->document());
  if (document.get()) {
    // If IsComplete() returns false, the document isn't completely rendered.
    // Since our renderer is gone, there's nothing to do, cancel it. Otherwise,
    // the print job may finish without problem.
    TerminatePrintJob(!document->IsComplete());
  }
}

base::string16 PrintViewManagerBase::RenderSourceName() {
  base::string16 name(web_contents()->GetTitle());
  return name;
}

void PrintViewManagerBase::OnDidGetPrintedPagesCount(int cookie,
                                                     int number_pages) {
  DCHECK_GT(cookie, 0);
  DCHECK_GT(number_pages, 0);
  number_pages_ = number_pages;
  OpportunisticallyCreatePrintJob(cookie);
}

void PrintViewManagerBase::OnDidGetDocumentCookie(int cookie) {
  cookie_ = cookie;
}

void PrintViewManagerBase::OnDidPrintPage(
  const PrintHostMsg_DidPrintPage_Params& params) {
  if (!OpportunisticallyCreatePrintJob(params.document_cookie))
    return;

  PrintedDocument* document = print_job_->document();
  if (!document || params.document_cookie != document->cookie()) {
    // Out of sync. It may happen since we are completely asynchronous. Old
    // spurious messages can be received if one of the processes is overloaded.
    return;
  }

#if defined(OS_MACOSX)
  const bool metafile_must_be_valid = true;
#else
  const bool metafile_must_be_valid = expecting_first_page_;
  expecting_first_page_ = false;
#endif  // OS_MACOSX

  base::SharedMemory shared_buf(params.metafile_data_handle, true);
  if (metafile_must_be_valid) {
    if (!shared_buf.Map(params.data_size)) {
      NOTREACHED() << "couldn't map";
      web_contents()->Stop();
      return;
    }
  }

  std::unique_ptr<PdfMetafileSkia> metafile(
      new PdfMetafileSkia(PDF_SKIA_DOCUMENT_TYPE));
  if (metafile_must_be_valid) {
    if (!metafile->InitFromData(shared_buf.memory(), params.data_size)) {
      NOTREACHED() << "Invalid metafile header";
      web_contents()->Stop();
      return;
    }
  }

#if !defined(OS_WIN)
  // Update the rendered document. It will send notifications to the listener.
  document->SetPage(params.page_number,
                    std::move(metafile),
                    params.page_size,
                    params.content_area);

  ShouldQuitFromInnerMessageLoop();
#else
  if (metafile_must_be_valid) {
    bool print_text_with_gdi =
        document->settings().print_text_with_gdi() &&
        !document->settings().printer_is_xps();

    scoped_refptr<base::RefCountedBytes> bytes = new base::RefCountedBytes(
        reinterpret_cast<const unsigned char*>(shared_buf.memory()),
        params.data_size);

    document->DebugDumpData(bytes.get(), FILE_PATH_LITERAL(".pdf"));
    print_job_->StartPdfToEmfConversion(
        bytes, params.page_size, params.content_area,
        print_text_with_gdi);
  }
#endif  // !OS_WIN
}

void PrintViewManagerBase::OnPrintingFailed(int cookie) {
  if (cookie != cookie_) {
    NOTREACHED();
    return;
  }

  ReleasePrinterQuery();

  content::NotificationService::current()->Notify(
      chrome::NOTIFICATION_PRINT_JOB_RELEASED,
      content::Source<content::WebContents>(web_contents()),
      content::NotificationService::NoDetails());
}

void PrintViewManagerBase::OnShowInvalidPrinterSettingsError() {
  LOG(ERROR) << "Invalid printer settings";
}

bool PrintViewManagerBase::OnMessageReceived(
    const IPC::Message& message,
    content::RenderFrameHost* render_frame_host) {
  bool handled = true;
  IPC_BEGIN_MESSAGE_MAP(PrintViewManagerBase, message)
    IPC_MESSAGE_HANDLER(PrintHostMsg_DidGetPrintedPagesCount,
                        OnDidGetPrintedPagesCount)
    IPC_MESSAGE_HANDLER(PrintHostMsg_DidGetDocumentCookie,
                        OnDidGetDocumentCookie)
    IPC_MESSAGE_HANDLER(PrintHostMsg_DidPrintPage, OnDidPrintPage)
    IPC_MESSAGE_HANDLER(PrintHostMsg_PrintingFailed, OnPrintingFailed)
    IPC_MESSAGE_HANDLER(PrintHostMsg_ShowInvalidPrinterSettingsError,
                        OnShowInvalidPrinterSettingsError);
    IPC_MESSAGE_UNHANDLED(handled = false)
  IPC_END_MESSAGE_MAP()
  return handled;
}

void PrintViewManagerBase::Observe(
    int type,
    const content::NotificationSource& source,
    const content::NotificationDetails& details) {
  switch (type) {
    case chrome::NOTIFICATION_PRINT_JOB_EVENT: {
      OnNotifyPrintJobEvent(*content::Details<JobEventDetails>(details).ptr());
      break;
    }
    default: {
      NOTREACHED();
      break;
    }
  }
}

void PrintViewManagerBase::OnNotifyPrintJobEvent(
    const JobEventDetails& event_details) {
  switch (event_details.type()) {
    case JobEventDetails::FAILED: {
      TerminatePrintJob(true);

      content::NotificationService::current()->Notify(
          chrome::NOTIFICATION_PRINT_JOB_RELEASED,
          content::Source<content::WebContents>(web_contents()),
          content::NotificationService::NoDetails());
      break;
    }
    case JobEventDetails::USER_INIT_DONE:
    case JobEventDetails::DEFAULT_INIT_DONE:
    case JobEventDetails::USER_INIT_CANCELED: {
      NOTREACHED();
      break;
    }
    case JobEventDetails::ALL_PAGES_REQUESTED: {
      ShouldQuitFromInnerMessageLoop();
      break;
    }
    case JobEventDetails::NEW_DOC:
    case JobEventDetails::NEW_PAGE:
    case JobEventDetails::PAGE_DONE:
    case JobEventDetails::DOC_DONE: {
      // Don't care about the actual printing process.
      break;
    }
    case JobEventDetails::JOB_DONE: {
      // Printing is done, we don't need it anymore.
      // print_job_->is_job_pending() may still be true, depending on the order
      // of object registration.
      printing_succeeded_ = true;
      ReleasePrintJob();

      content::NotificationService::current()->Notify(
          chrome::NOTIFICATION_PRINT_JOB_RELEASED,
          content::Source<content::WebContents>(web_contents()),
          content::NotificationService::NoDetails());
      break;
    }
    default: {
      NOTREACHED();
      break;
    }
  }
}

bool PrintViewManagerBase::RenderAllMissingPagesNow() {
  if (!print_job_.get() || !print_job_->is_job_pending())
    return false;

  // We can't print if there is no renderer.
  if (!web_contents() ||
      !web_contents()->GetRenderViewHost() ||
      !web_contents()->GetRenderViewHost()->IsRenderViewLive()) {
    return false;
  }

  // Is the document already complete?
  if (print_job_->document() && print_job_->document()->IsComplete()) {
    printing_succeeded_ = true;
    return true;
  }

  // WebContents is either dying or a second consecutive request to print
  // happened before the first had time to finish. We need to render all the
  // pages in an hurry if a print_job_ is still pending. No need to wait for it
  // to actually spool the pages, only to have the renderer generate them. Run
  // a message loop until we get our signal that the print job is satisfied.
  // PrintJob will send a ALL_PAGES_REQUESTED after having received all the
  // pages it needs. MessageLoop::current()->Quit() will be called as soon as
  // print_job_->document()->IsComplete() is true on either ALL_PAGES_REQUESTED
  // or in DidPrintPage(). The check is done in
  // ShouldQuitFromInnerMessageLoop().
  // BLOCKS until all the pages are received. (Need to enable recursive task)
  if (!RunInnerMessageLoop()) {
    // This function is always called from DisconnectFromCurrentPrintJob() so we
    // know that the job will be stopped/canceled in any case.
    return false;
  }
  return true;
}

void PrintViewManagerBase::ShouldQuitFromInnerMessageLoop() {
  // Look at the reason.
  DCHECK(print_job_->document());
  if (print_job_->document() &&
      print_job_->document()->IsComplete() &&
      inside_inner_message_loop_) {
    // We are in a message loop created by RenderAllMissingPagesNow. Quit from
    // it.
    base::MessageLoop::current()->QuitWhenIdle();
    inside_inner_message_loop_ = false;
  }
}

bool PrintViewManagerBase::CreateNewPrintJob(PrintJobWorkerOwner* job) {
  DCHECK(!inside_inner_message_loop_);

  // Disconnect the current print_job_.
  DisconnectFromCurrentPrintJob();

  // We can't print if there is no renderer.
  if (!web_contents()->GetRenderViewHost() ||
      !web_contents()->GetRenderViewHost()->IsRenderViewLive()) {
    return false;
  }

  // Ask the renderer to generate the print preview, create the print preview
  // view and switch to it, initialize the printer and show the print dialog.
  DCHECK(!print_job_.get());
  DCHECK(job);
  if (!job)
    return false;

  print_job_ = new PrintJob();
  print_job_->Initialize(job, this, number_pages_);
  registrar_.Add(this, chrome::NOTIFICATION_PRINT_JOB_EVENT,
                 content::Source<PrintJob>(print_job_.get()));
  printing_succeeded_ = false;
  return true;
}

void PrintViewManagerBase::DisconnectFromCurrentPrintJob() {
  // Make sure all the necessary rendered page are done. Don't bother with the
  // return value.
  bool result = RenderAllMissingPagesNow();

  // Verify that assertion.
  if (print_job_.get() &&
      print_job_->document() &&
      !print_job_->document()->IsComplete()) {
    DCHECK(!result);
    // That failed.
    TerminatePrintJob(true);
  } else {
    // DO NOT wait for the job to finish.
    ReleasePrintJob();
  }
#if !defined(OS_MACOSX)
  expecting_first_page_ = true;
#endif  // OS_MACOSX
}

void PrintViewManagerBase::PrintingDone(bool success) {
  if (!print_job_.get())
    return;
  Send(new PrintMsg_PrintingDone(routing_id(), success));
}

void PrintViewManagerBase::TerminatePrintJob(bool cancel) {
  if (!print_job_.get())
    return;

  if (cancel) {
    // We don't need the metafile data anymore because the printing is canceled.
    print_job_->Cancel();
    inside_inner_message_loop_ = false;
  } else {
    DCHECK(!inside_inner_message_loop_);
    DCHECK(!print_job_->document() || print_job_->document()->IsComplete());

    // WebContents is either dying or navigating elsewhere. We need to render
    // all the pages in an hurry if a print job is still pending. This does the
    // trick since it runs a blocking message loop:
    print_job_->Stop();
  }
  ReleasePrintJob();
}

void PrintViewManagerBase::ReleasePrintJob() {
  if (!print_job_.get())
    return;

  PrintingDone(printing_succeeded_);

  registrar_.Remove(this, chrome::NOTIFICATION_PRINT_JOB_EVENT,
                    content::Source<PrintJob>(print_job_.get()));
  print_job_->DisconnectSource();
  // Don't close the worker thread.
  print_job_ = NULL;
}

bool PrintViewManagerBase::RunInnerMessageLoop() {
  // This value may actually be too low:
  //
  // - If we're looping because of printer settings initialization, the premise
  // here is that some poor users have their print server away on a VPN over a
  // slow connection. In this situation, the simple fact of opening the printer
  // can be dead slow. On the other side, we don't want to die infinitely for a
  // real network error. Give the printer 60 seconds to comply.
  //
  // - If we're looping because of renderer page generation, the renderer could
  // be CPU bound, the page overly complex/large or the system just
  // memory-bound.
  static const int kPrinterSettingsTimeout = 60000;
  base::OneShotTimer quit_timer;
  quit_timer.Start(
      FROM_HERE, TimeDelta::FromMilliseconds(kPrinterSettingsTimeout),
      base::MessageLoop::current(), &base::MessageLoop::QuitWhenIdle);

  inside_inner_message_loop_ = true;

  // Need to enable recursive task.
  {
    base::MessageLoop::ScopedNestableTaskAllower allow(
        base::MessageLoop::current());
    base::RunLoop().Run();
  }

  bool success = true;
  if (inside_inner_message_loop_) {
    // Ok we timed out. That's sad.
    inside_inner_message_loop_ = false;
    success = false;
  }

  return success;
}

bool PrintViewManagerBase::OpportunisticallyCreatePrintJob(int cookie) {
  if (print_job_.get())
    return true;

  if (!cookie) {
    // Out of sync. It may happens since we are completely asynchronous. Old
    // spurious message can happen if one of the processes is overloaded.
    return false;
  }

  // The job was initiated by a script. Time to get the corresponding worker
  // thread.
  scoped_refptr<PrinterQuery> queued_query = queue_->PopPrinterQuery(cookie);
  if (!queued_query.get()) {
    NOTREACHED();
    return false;
  }

  if (!CreateNewPrintJob(queued_query.get())) {
    // Don't kill anything.
    return false;
  }

  // Settings are already loaded. Go ahead. This will set
  // print_job_->is_job_pending() to true.
  print_job_->StartPrinting();
  return true;
}

bool PrintViewManagerBase::PrintNowInternal(
    content::RenderFrameHost* rfh,
    std::unique_ptr<IPC::Message> message) {
  // Don't print / print preview interstitials or crashed tabs.
  if (web_contents()->ShowingInterstitialPage() || web_contents()->IsCrashed())
    return false;
  return rfh->Send(message.release());
}

void PrintViewManagerBase::ReleasePrinterQuery() {
  if (!cookie_)
    return;

  int cookie = cookie_;
  cookie_ = 0;

  printing::PrintJobManager* print_job_manager =
      g_browser_process->print_job_manager();
  // May be NULL in tests.
  if (!print_job_manager)
    return;

  scoped_refptr<printing::PrinterQuery> printer_query;
  printer_query = queue_->PopPrinterQuery(cookie);
  if (!printer_query.get())
    return;
  BrowserThread::PostTask(
      BrowserThread::IO, FROM_HERE,
      base::Bind(&PrinterQuery::StopWorker, printer_query.get()));
}

}  // namespace printing<|MERGE_RESOLUTION|>--- conflicted
+++ resolved
@@ -66,19 +66,13 @@
 }
 
 #if !defined(DISABLE_BASIC_PRINTING)
-<<<<<<< HEAD
-bool PrintViewManagerBase::PrintNow(bool silent, bool print_background,
+bool PrintViewManagerBase::PrintNow(content::RenderFrameHost* rfh,
+                                    bool silent, bool print_background,
                                     const base::string16& device_name) {
-  return PrintNowInternal(new PrintMsg_PrintPages(
-      routing_id(), silent, print_background, device_name));
-=======
-bool PrintViewManagerBase::PrintNow(content::RenderFrameHost* rfh,
-                                    bool silent, bool print_background) {
   int32_t id = rfh->GetRoutingID();
   return PrintNowInternal(
       rfh,
-      base::MakeUnique<PrintMsg_PrintPages>(id, silent, print_background));
->>>>>>> e6fe2a93
+      base::MakeUnique<PrintMsg_PrintPages>(id, silent, print_background, device_name));
 }
 #endif  // !DISABLE_BASIC_PRINTING
 
