--- conflicted
+++ resolved
@@ -77,35 +77,13 @@
 const char kPreloadScript[] = "preload";
 
 // Like --preload, but the passed argument is an URL.
-<<<<<<< HEAD
-const char kPreloadUrl[] = "preloadUrl";
-=======
 const char kPreloadURL[] = "preloadURL";
->>>>>>> fe214e08
 
 // Enable the node integration.
 const char kNodeIntegration[] = "nodeIntegration";
 
 // Instancd ID of guest WebContents.
 const char kGuestInstanceID[] = "guestInstanceId";
-<<<<<<< HEAD
-
-// Web runtime features.
-const char kExperimentalFeatures[]       = "experimentalFeatures";
-const char kExperimentalCanvasFeatures[] = "experimentalCanvasFeatures";
-const char kOverlayScrollbars[]          = "overlayScrollbars";
-const char kOverlayFullscreenVideo[]     = "overlayFullscreenVideo";
-const char kSharedWorker[]               = "sharedWorker";
-
-// Enable plugins.
-const char kEnablePlugins[] = "enable-plugins";
-
-// Ppapi Flash path.
-const char kPpapiFlashPath[] = "ppapi-flash-path";
-
-// Ppapi Flash version.
-const char kPpapiFlashVersion[] = "ppapi-flash-version";
-=======
 
 // Set page visiblity to always visible.
 const char kPageVisibility[] = "pageVisibility";
@@ -123,7 +101,6 @@
 }  // namespace options
 
 namespace switches {
->>>>>>> fe214e08
 
 // Enable plugins.
 const char kEnablePlugins[] = "enable-plugins";
@@ -133,12 +110,6 @@
 
 // Ppapi Flash version.
 const char kPpapiFlashVersion[] = "ppapi-flash-version";
-
-// Path to client certificate.
-const char kClientCertificate[] = "client-certificate";
-
-// Enable DirectWrite on Windows.
-const char kDirectWrite[] = "direct-write";
 
 // Path to client certificate.
 const char kClientCertificate[] = "client-certificate";
